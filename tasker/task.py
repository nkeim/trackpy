import exceptions, os
import json

from path import path

from .base import isUpToDate, DirBase
from .storage import FileBase
from .progress import Progress, DEFAULT_STATUS_FILE, DEFAULT_STATUS_DIR


class LockException(exceptions.IOError):
    pass


def _listify(arg):
    if isinstance(arg, (list, tuple)):
        return arg
    else:
        return [arg,]

def _toFiles(names):
    return [path(n) for n in names]

def _sanitize_filename(name):
    ret = "".join([c for c in name
                    if c.isalpha() or c.isdigit() or c in ' _']).rstrip()
    if not len(ret):
        raise ValueError('"%s" contains no valid characters from which to form a '
                         'filename.' % name)
    return ret

def _uniq(l):
    """Removes duplicates from a list, preserving order."""
    r = []
    for item in l:
        if item not in r: r.append(item)
    return r

def _nestmap(fcn, data_part):
    """Works like map() but preserves nested structures of dicts, lists, and tuples."""
    if isinstance(data_part, dict):
        return {k: _nestmap(fcn, data_part[k]) for k in data_part}
    elif isinstance(data_part, (list, tuple)):
        return [_nestmap(fcn, v) for v in data_part]
    else:
        return fcn(data_part)

class TaskUnit(object):
    def __init__(self, func, ins, outs, taskman):
        """Create a task.
        'func' is a function which turns 'ins' into 'outs'.
        'ins' is some data structure (preferably list or dict) populated
            with filenames, FileBase instances, or other TaskUnit instances.
        'outs' is a filename or FileBase instance, or a list thereof.
        'taskman' is a parent Tasker instance, which presently serves to 
            set the working directory for this task.

        When 'func' is called, it takes two arguments:
            - The first is its own TaskUnit instance.
            - The second is structured like 'ins', but with FileBase instances
            replaced with those files' contents, and with each TaskUnit instance
            replaced with a list (or single value) corresponding to that
            TaskUnit's outputs.

        'func' returns a list (or single value) which corresponds to the elements of 
        'outs'. Elements not corresponding to a FileBase instance are ignored; the
        contents of those files must be writen with code inside 'func',
        and read by a separate function.

        In general, any filename can be either relative to the task's working directory.
        or absolute. 'func' will always be executed in the task's working directory.

        When a user asks for the outputs of 'func', they are loaded from disk and 
        returned as a dict, which is indexed just like in the argument to 'func'.

        Tips for writing func(tsk, ins):
            'tsk.progress' is a statusboard.Progress instance that makes
                it easy for your task to report its status. Its start()
                and _finish() methods will be called automatically.
        """
        self.func = func
        self.__name__ = func.__name__
        self.__doc__ = func.__doc__
        self.taskman = taskman
        self.p = self.taskman.p # This directory will always be my working dir
        self.outs_as_given = outs
        self.outs = _listify(outs)
        self.output_files = map(self._get_filename, self.outs)
        self.ins_as_given = ins
        self.ins = _listify(ins)
        self.input_files, self.input_tasks = self._flatten_dependencies()

        self._running = False # Prevent recursion
        self._syncing = False # Prevent recursion

    # Deal with arbitrary user specification of task inputs
    def _get_filename(self, fileobj):
        """Returns absolute path to a file, from a string or FileBase."""
        if isinstance(fileobj, FileBase): 
            fn = path(fileobj.filename)
        else:
            fn = path(fileobj)
        if fn.isabs(): return fn
        else: return (self.p / fn).normpath().abspath()
    def _prepare_data(self, data_part):
        """Resolves 'data_part' into its run-time representation.

        Tasks are resolved into their outputs. FileBase instances become their contents. 
        """
        if isinstance(data_part, (str, path)): # Literal filename
            return self._get_filename(data_part)
        elif isinstance(data_part, FileBase): # Formatted file
            return data_part.read()
        elif isinstance(data_part, TaskUnit): # Another task
            # Continued by that task, so that its working dir, etc. are used
            return _nestmap(data_part._prepare_data, data_part.outs_as_given)
        else:
            raise ValueError('%r does not specify a valid input source' % data_part)
    def _flatten_dependencies(self):
        """Returns a list of files and a list of tasks.
        Files are returned as absolute paths."""
        deps = self._flatten_dependencies_recurse(self.ins)
        files, tasks = set(), set()
        for v in deps:
            if isinstance(v, TaskUnit):
                tasks.add(v)
            else:
                files.add(v)
        # File paths should be relative to my working dir.
        return [f if f.isabs() else (self.p / f).abspath() \
                for f in _toFiles(files)], \
                list(tasks)
    def _flatten_dependencies_recurse(self, in_part):
        """Walks the 'self.ins' data structure, collecting objects."""
        flatten = lambda seq: reduce((lambda a,b: a+b), seq, [])
        if isinstance(in_part, (str, FileBase)):
            return [in_part,]
        elif isinstance(in_part, TaskUnit):
            return [in_part,] + list(in_part.output_files)
        elif isinstance(in_part, dict):
            return flatten([self._flatten_dependencies_recurse(v) \
                    for v in in_part.values()])
        elif isinstance(in_part, (list, tuple)):
            return flatten([self._flatten_dependencies_recurse(v) for v in in_part])
        else:
            raise ValueError('Part of input specification could not be handled: %s' \
                    % repr(in_part))
    def __repr__(self):
        return 'TaskUnit: ' + self.func.__name__
    def __hash__(self):
        return id(self) # So we can put these in sets

    # Public interface
    def __call__(self):
        """Update outputs if necessary and read from disk. 
        
        See load() for details of return value."""
        self.sync()
        return self.load()
    def load(self):
        """Return representation of task output on disk.

        Structure is the same as in the task definition --- a single
        value or a sequence of values.

        Where a FileBase instance was used (i.e. a recognized file format like JSON()),
        the contents of the file are returned. Otherwise, the path to the file is
        returned.
        """
        # We return a dict in which the values are referred to by various names,
        # the wame way we pass input data to self.func() itself.
        return _nestmap(self._prepare_data, self.outs_as_given)
    def run(self):
        """Execute task (always) and write output files in recognized formats.

        Temporarily changes to task's working directory.

        Status information is written to "taskerstatus.json" in this
        directory. If this file already indicates a "working" status,
        raises a LockException.
        """
        lockfile = self.taskman._lockfile(self.__name__)
        if self._running:
            raise LockException('Attempting to run task "%s" in "%s" when '
                                'already in progress.' % \
                                (self.__name__, self.taskman.p))
        if self.taskman.is_working(task=self.__name__): # Suspenders and a belt
            raise LockException('%s says task "%s" is already running there.' % \
                                (lockfile, self.__name__))
        _old_dir = os.getcwd()
        try:
            self._running = True
            os.chdir(self.p)
            self.progress = Progress(persistent_info={
                'task': self.__name__, 'pid': os.getpid(), })
            lockfile.dirname().makedirs_p()
            lockfile.touch() # Establish lock
            self.progress.working()
            try:
                ins = _nestmap(self._prepare_data, self.ins_as_given)
                outdata = _listify(self.func(self, ins))
                if len(self.outs):
                    assert len(outdata) == len(self.outs)
                    for of, od in zip(self.outs, outdata):
                        if isinstance(of, FileBase): of.save(od)
            except:
                self.progress.update({'status': 'ERROR'})
                raise
            else:
                self.progress._finish() # Change status to "done"
        finally:
            self._running = False
            if lockfile.exists(): lockfile.unlink()
            os.chdir(_old_dir)
    def force(self):
        """Re-run task and return outputs."""
        for it in self.input_tasks: it.sync()
        self.run()
        return self.load()
    def sync(self):
        """run() task if required to keep outputs up to date."""
        if self._syncing:
            raise LockException('Cyclic dependency: "%s" somehow depends on '
                'itself.' % self.__name__)
        try:
            self._syncing = True
            for it in self.input_tasks: it.sync() # Really, really inefficient
            if not isUpToDate(self.output_files, self.input_files):
                self.run()
            elif len(self.outs) == 0 and len(self.ins) == 0:
                self.run() # No inputs or outputs -> always runs
        finally:
            self._syncing = False
    def isUpToDate(self):
        """True if this task and all its dependencies are current."""
        return isUpToDate(self.output_files, self.input_files) and \
                all([it.isUpToDate() for it in self.input_tasks])
    def report(self):
        """List tasks that would have to be run to update outputs."""
        return _uniq(self._report_recurse())
    def _report_recurse(self):
        """Returns list of sub-tasks that are out of date."""
        r = reduce(lambda a,b: a+b, [[],] + [t._report_recurse() for t in self.input_tasks])
        if not isUpToDate(self.output_files, self.input_files): r.append(self)
        return r
    def clear(self):
        """Delete this task's output files and directories."""
        for f in self.output_files:
            if f.isdir(): f.rmtree()
            elif f.isfile(): f.unlink()

class Tasker(DirBase):
    """Object to set up tasks within a single directory.
    
    Initialize with the directory name."""
    def __init__(self, dirname):
        super(Tasker, self).__init__(dirname)
        self.tasks = {}
        self.conf = {}
    def __call__(self, ins, outs):
        """Return a decorator that turns the function into a task
        with registered inputs and outputs."""
        # If FileBase instances in 'ins' and 'outs' do not refer to absolute paths,
        # they need to be made relative to our working dir.
        def rectify_filepath(iospec):
            if isinstance(iospec, FileBase):
                iospec.set_parentdir(self.p)
            return iospec
        def mktask(func): 
            t = TaskUnit(func, _nestmap(rectify_filepath, ins), 
                    _nestmap(rectify_filepath, outs), self)
            self.tasks[t.__name__] = t
            setattr(self, t.__name__, t)
            return t
        return mktask
    def which(self, filename):
        """Return the TaskUnit instance that is responsible for 'filename',
        which can be relative to this instance's working dir, or absolute."""
        fnp = path.filename
        if fnp.isabs: fnp_abs = fnp
        else: fnp_abs = (self.p / fnp).abspath()
        for t in self.tasks:
            if fnp_abs in t.output_files:
                return t
    def clear(self):
        """Remove all output files of all tasks."""
        for t in self.tasks.values():
            t.clear()
    def is_working(self, task=None):
        """Check "taskerstatus.json" to see if any task is running.

        task : Check whether task with this name is running (optional).
        """
        try:
            sf = open(self.p / DEFAULT_STATUS_FILE, 'r')
            sfinfo = json.load(sf)
            if sfinfo['status'] == 'working':
                if task is not None:
                    return self._lockfile(task).exists()
                else:
                    return True
        except (IOError, ValueError, KeyError):
            return False
<<<<<<< HEAD
    def _lockfile(self, taskname):
        """Returns path instance for task-specific lockfile"""
        return (self.p / DEFAULT_STATUS_DIR / _sanitize_filename(taskname))
=======
    def unlock(self):
        """Remove "taskerstatus.json" to release working lock."""
        sfn = self.p / DEFAULT_STATUS_FILE
        if sfn.exists():
            sfn.unlink()
>>>>>>> ce23066f
<|MERGE_RESOLUTION|>--- conflicted
+++ resolved
@@ -301,14 +301,11 @@
                     return True
         except (IOError, ValueError, KeyError):
             return False
-<<<<<<< HEAD
     def _lockfile(self, taskname):
         """Returns path instance for task-specific lockfile"""
         return (self.p / DEFAULT_STATUS_DIR / _sanitize_filename(taskname))
-=======
     def unlock(self):
         """Remove "taskerstatus.json" to release working lock."""
         sfn = self.p / DEFAULT_STATUS_FILE
         if sfn.exists():
-            sfn.unlink()
->>>>>>> ce23066f
+            sfn.unlink()